--- conflicted
+++ resolved
@@ -43,10 +43,7 @@
         "jieba==0.42.1",
         "nagisa==0.2.7",
         "t5==0.7.1",
-<<<<<<< HEAD
-=======
         "tensorflow-estimator==2.6.0",
         "bleurt@https://github.com/google-research/bleurt/archive/b610120347ef22b494b6d69b4316e303f5932516.zip#egg=bleurt"
->>>>>>> d19c5850
     ]
 )